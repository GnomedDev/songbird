//! Handlers for sending packets over sharded connections.

use crate::{error::JoinResult, id::*};
use async_trait::async_trait;
#[cfg(feature = "serenity")]
use dashmap::DashMap;
use derivative::Derivative;
#[cfg(feature = "serenity")]
use futures::channel::mpsc::{TrySendError, UnboundedSender as Sender};
#[cfg(feature = "serenity")]
use parking_lot::{lock_api::RwLockWriteGuard, Mutex as PMutex, RwLock as PRwLock};
use serde_json::json;
#[cfg(feature = "serenity")]
use serenity::gateway::InterMessage;
use std::sync::Arc;
#[cfg(feature = "serenity")]
use std::result::Result as StdResult;
use tracing::{debug, error};
#[cfg(feature = "twilight")]
use twilight_gateway::{Cluster, Shard as TwilightShard};
#[cfg(feature = "twilight")]
use twilight_model::gateway::payload::outgoing::update_voice_state::UpdateVoiceState as TwilightVoiceState;

#[derive(Derivative)]
#[derivative(Debug)]
#[non_exhaustive]
/// Source of individual shard connection handles.
pub enum Sharder {
    #[cfg(feature = "serenity")]
    /// Serenity-specific wrapper for sharder state initialised by the library.
    Serenity(SerenitySharder),
    #[cfg(feature = "twilight")]
    /// Twilight-specific wrapper for sharder state initialised by the user.
    TwilightCluster(Arc<Cluster>),
    #[cfg(feature = "twilight")]
    /// Twilight-specific wrapper for a single shard initialised by the user.
    TwilightShard(Arc<TwilightShard>),
    /// A generic shard handle source.
    Generic(#[derivative(Debug = "ignore")] Arc<dyn GenericSharder + Send + Sync>),
}

/// Trait for a generic shard cluster or other handle source.
///
/// This allows any Discord library to be integrated with Songbird, and offers a source
/// of generic shard handles.
#[async_trait]
pub trait GenericSharder {
    /// Get access to a new shard
    fn get_shard(&self, shard_id: u32) -> Option<Arc<dyn VoiceUpdate + Send + Sync>>;
}

impl Sharder {
    /// Returns a new handle to the required inner shard.
<<<<<<< HEAD
    pub fn get_shard(&self, shard_id: u32) -> Option<Shard> {
=======
    #[allow(clippy::must_use_candidate)] // get_or_insert_shard_handle has side effects
    pub fn get_shard(&self, shard_id: u64) -> Option<Shard> {
>>>>>>> a12fca0b
        match self {
            #[cfg(feature = "serenity")]
            Sharder::Serenity(s) => Some(Shard::Serenity(s.get_or_insert_shard_handle(shard_id as u32))),
            #[cfg(feature = "twilight")]
            Sharder::TwilightCluster(t) => Some(Shard::TwilightCluster(t.clone(), shard_id)),
            #[cfg(feature = "twilight")]
            Sharder::TwilightShard(t) => Some(Shard::TwilightShard(t.clone())),
            Sharder::Generic(src) => src.get_shard(shard_id).map(Shard::Generic),
        }
    }
}

#[cfg(feature = "serenity")]
impl Sharder {
    #[allow(unreachable_patterns)]
    pub(crate) fn register_shard_handle(&self, shard_id: u32, sender: Sender<InterMessage>) {
        if let Sharder::Serenity(s) = self {
            s.register_shard_handle(shard_id, sender);
        } else {
            error!("Called serenity management function on a non-serenity Songbird instance.");
        }
    }

    #[allow(unreachable_patterns)]
    pub(crate) fn deregister_shard_handle(&self, shard_id: u32) {
        if let Sharder::Serenity(s) = self {
            s.deregister_shard_handle(shard_id);
        } else {
            error!("Called serenity management function on a non-serenity Songbird instance.");
        }
    }
}

#[cfg(feature = "serenity")]
#[derive(Debug, Default)]
/// Serenity-specific wrapper for sharder state initialised by the library.
///
/// This is updated and maintained by the library, and is designed to prevent
/// message loss during rebalances and reconnects.
<<<<<<< HEAD
pub struct SerenitySharder(PRwLock<HashMap<u32, Arc<SerenityShardHandle>>>);
=======
pub struct SerenitySharder(DashMap<u32, Arc<SerenityShardHandle>>);
>>>>>>> a12fca0b

#[cfg(feature = "serenity")]
impl SerenitySharder {
    fn get_or_insert_shard_handle(&self, shard_id: u32) -> Arc<SerenityShardHandle> {
<<<<<<< HEAD
        ({
            let map_read = self.0.read();
            map_read.get(&shard_id).cloned()
        })
        .unwrap_or_else(|| {
            let mut map_read = self.0.write();
            map_read.entry(shard_id).or_default().clone()
        })
=======
        self.0.entry(shard_id).or_default().clone()
>>>>>>> a12fca0b
    }

    fn register_shard_handle(&self, shard_id: u32, sender: Sender<InterMessage>) {
        // Write locks are only used to add new entries to the map.
        let handle = self.get_or_insert_shard_handle(shard_id);

        handle.register(sender);
    }

    fn deregister_shard_handle(&self, shard_id: u32) {
        // Write locks are only used to add new entries to the map.
        let handle = self.get_or_insert_shard_handle(shard_id);

        handle.deregister();
    }
}

#[derive(Derivative, Clone)]
#[derivative(Debug)]
#[non_exhaustive]
/// A reference to an individual websocket connection.
pub enum Shard {
    #[cfg(feature = "serenity")]
    /// Handle to one of serenity's shard runners.
    Serenity(Arc<SerenityShardHandle>),
    #[cfg(feature = "twilight")]
    /// Handle to a twilight shard spawned from a cluster.
    TwilightCluster(Arc<Cluster>, u32),
    #[cfg(feature = "twilight")]
    /// Handle to a twilight shard spawned from a cluster.
    TwilightShard(Arc<TwilightShard>),
    /// Handle to a generic shard instance.
    Generic(#[derivative(Debug = "ignore")] Arc<dyn VoiceUpdate + Send + Sync>),
}

#[async_trait]
impl VoiceUpdate for Shard {
    async fn update_voice_state(
        &self,
        guild_id: GuildId,
        channel_id: Option<ChannelId>,
        self_deaf: bool,
        self_mute: bool,
    ) -> JoinResult<()> {
        match self {
            #[cfg(feature = "serenity")]
            Shard::Serenity(handle) => {
                let map = json!({
                    "op": 4,
                    "d": {
                        "channel_id": channel_id.map(|c| c.0),
                        "guild_id": guild_id.0,
                        "self_deaf": self_deaf,
                        "self_mute": self_mute,
                    }
                });

                handle.send(InterMessage::Json(map))?;
                Ok(())
            },
            #[cfg(feature = "twilight")]
            Shard::TwilightCluster(handle, shard_id) => {
                let channel_id = channel_id.map(|c| c.0).map(From::from);
                let cmd = TwilightVoiceState::new(guild_id.0, channel_id, self_deaf, self_mute);
                handle.command(*shard_id as u64, &cmd).await?;
                Ok(())
            },
            #[cfg(feature = "twilight")]
            Shard::TwilightShard(handle) => {
                let channel_id = channel_id.map(|c| c.0).map(From::from);
                let cmd = TwilightVoiceState::new(guild_id.0, channel_id, self_deaf, self_mute);
                handle.command(&cmd).await?;
                Ok(())
            },
            Shard::Generic(g) =>
                g.update_voice_state(guild_id, channel_id, self_deaf, self_mute)
                    .await,
        }
    }
}

/// Trait for a generic shard handle to send voice state updates to Discord.
///
/// This allows any Discord library to be integrated with Songbird, and is intended to
/// wrap a message channel to a single shard. Songbird only needs to send `VoiceStateUpdate`s
/// to Discord to function.
///
/// Generic libraries must be sure to call [`Call::update_server`] and [`Call::update_state`]
/// in response to their own received messages.
///
/// [`Call::update_server`]: crate::Call::update_server
/// [`Call::update_state`]: crate::Call::update_state
#[async_trait]
pub trait VoiceUpdate {
    /// Send a voice update message to the inner shard handle.
    async fn update_voice_state(
        &self,
        guild_id: GuildId,
        channel_id: Option<ChannelId>,
        self_deaf: bool,
        self_mute: bool,
    ) -> JoinResult<()>;
}

#[cfg(feature = "serenity")]
/// Handle to an individual shard designed to buffer unsent messages while
/// a reconnect/rebalance is ongoing.
#[derive(Debug, Default)]
pub struct SerenityShardHandle {
    sender: PRwLock<Option<Sender<InterMessage>>>,
    queue: PMutex<Vec<InterMessage>>,
}

#[cfg(feature = "serenity")]
impl SerenityShardHandle {
    fn register(&self, sender: Sender<InterMessage>) {
        debug!("Adding shard handle send channel...");

        let mut sender_lock = self.sender.write();
        *sender_lock = Some(sender);

        debug!("Added shard handle send channel.");

        let sender_lock = RwLockWriteGuard::downgrade(sender_lock);
        let mut messages_lock = self.queue.lock();

        debug!("Clearing queued messages...");

        if let Some(sender) = &*sender_lock {
            let mut i = 0;
            for msg in messages_lock.drain(..) {
                if let Err(e) = sender.unbounded_send(msg) {
                    error!("Error while clearing gateway message queue: {:?}", e);
                    break;
                }

                i += 1;
            }

            if i > 0 {
                debug!("{} buffered messages sent to Serenity.", i);
            }
        }

        debug!("Cleared queued messages.");
    }

    fn deregister(&self) {
        debug!("Removing shard handle send channel...");

        let mut sender_lock = self.sender.write();
        *sender_lock = None;

        debug!("Removed shard handle send channel.");
    }

    fn send(&self, message: InterMessage) -> StdResult<(), TrySendError<InterMessage>> {
        let sender_lock = self.sender.read();
        if let Some(sender) = &*sender_lock {
            sender.unbounded_send(message)
        } else {
            debug!("Serenity shard temporarily disconnected: buffering message...");
            let mut messages_lock = self.queue.lock();
            messages_lock.push(message);
            debug!("Buffered message.");
            Ok(())
        }
    }
}<|MERGE_RESOLUTION|>--- conflicted
+++ resolved
@@ -46,17 +46,13 @@
 #[async_trait]
 pub trait GenericSharder {
     /// Get access to a new shard
-    fn get_shard(&self, shard_id: u32) -> Option<Arc<dyn VoiceUpdate + Send + Sync>>;
+    fn get_shard(&self, shard_id: u64) -> Option<Arc<dyn VoiceUpdate + Send + Sync>>;
 }
 
 impl Sharder {
     /// Returns a new handle to the required inner shard.
-<<<<<<< HEAD
-    pub fn get_shard(&self, shard_id: u32) -> Option<Shard> {
-=======
     #[allow(clippy::must_use_candidate)] // get_or_insert_shard_handle has side effects
     pub fn get_shard(&self, shard_id: u64) -> Option<Shard> {
->>>>>>> a12fca0b
         match self {
             #[cfg(feature = "serenity")]
             Sharder::Serenity(s) => Some(Shard::Serenity(s.get_or_insert_shard_handle(shard_id as u32))),
@@ -96,27 +92,13 @@
 ///
 /// This is updated and maintained by the library, and is designed to prevent
 /// message loss during rebalances and reconnects.
-<<<<<<< HEAD
-pub struct SerenitySharder(PRwLock<HashMap<u32, Arc<SerenityShardHandle>>>);
-=======
 pub struct SerenitySharder(DashMap<u32, Arc<SerenityShardHandle>>);
->>>>>>> a12fca0b
 
 #[cfg(feature = "serenity")]
 impl SerenitySharder {
     fn get_or_insert_shard_handle(&self, shard_id: u32) -> Arc<SerenityShardHandle> {
-<<<<<<< HEAD
-        ({
-            let map_read = self.0.read();
-            map_read.get(&shard_id).cloned()
-        })
-        .unwrap_or_else(|| {
-            let mut map_read = self.0.write();
-            map_read.entry(shard_id).or_default().clone()
-        })
-=======
         self.0.entry(shard_id).or_default().clone()
->>>>>>> a12fca0b
+
     }
 
     fn register_shard_handle(&self, shard_id: u32, sender: Sender<InterMessage>) {
@@ -144,7 +126,7 @@
     Serenity(Arc<SerenityShardHandle>),
     #[cfg(feature = "twilight")]
     /// Handle to a twilight shard spawned from a cluster.
-    TwilightCluster(Arc<Cluster>, u32),
+    TwilightCluster(Arc<Cluster>, u64),
     #[cfg(feature = "twilight")]
     /// Handle to a twilight shard spawned from a cluster.
     TwilightShard(Arc<TwilightShard>),
