//! Handlers for sending packets over sharded connections.

use crate::{error::JoinResult, id::*};
use async_trait::async_trait;
#[cfg(feature = "serenity")]
use dashmap::DashMap;
use derivative::Derivative;
#[cfg(feature = "serenity")]
use futures::channel::mpsc::{TrySendError, UnboundedSender as Sender};
#[cfg(feature = "serenity")]
use parking_lot::{lock_api::RwLockWriteGuard, Mutex as PMutex, RwLock as PRwLock};
#[cfg(feature = "serenity")]
use serenity::gateway::InterMessage;
<<<<<<< HEAD
use std::{sync::Arc, num::NonZeroU64};
#[cfg(feature = "serenity")]
use std::result::Result as StdResult;
=======
#[cfg(feature = "serenity")]
use std::result::Result as StdResult;
use std::sync::Arc;
>>>>>>> afb5cb58
use tracing::{debug, error};
#[cfg(feature = "twilight")]
use twilight_gateway::{Cluster, Shard as TwilightShard};
#[cfg(feature = "twilight")]
use twilight_model::gateway::payload::outgoing::update_voice_state::UpdateVoiceState as TwilightVoiceState;

#[derive(Derivative)]
#[derivative(Debug)]
#[non_exhaustive]
/// Source of individual shard connection handles.
pub enum Sharder {
    #[cfg(feature = "serenity")]
    /// Serenity-specific wrapper for sharder state initialised by the library.
    Serenity(SerenitySharder),
    #[cfg(feature = "twilight")]
    /// Twilight-specific wrapper for sharder state initialised by the user.
    TwilightCluster(Arc<Cluster>),
    #[cfg(feature = "twilight")]
    /// Twilight-specific wrapper for a single shard initialised by the user.
    TwilightShard(Arc<TwilightShard>),
    /// A generic shard handle source.
    Generic(#[derivative(Debug = "ignore")] Arc<dyn GenericSharder + Send + Sync>),
}

/// Trait for a generic shard cluster or other handle source.
///
/// This allows any Discord library to be integrated with Songbird, and offers a source
/// of generic shard handles.
#[async_trait]
pub trait GenericSharder {
    /// Get access to a new shard
    fn get_shard(&self, shard_id: u64) -> Option<Arc<dyn VoiceUpdate + Send + Sync>>;
}

impl Sharder {
    /// Returns a new handle to the required inner shard.
    #[allow(clippy::must_use_candidate)] // get_or_insert_shard_handle has side effects
    pub fn get_shard(&self, shard_id: u64) -> Option<Shard> {
        match self {
            #[cfg(feature = "serenity")]
<<<<<<< HEAD
            Sharder::Serenity(s) => Some(Shard::Serenity(s.get_or_insert_shard_handle(shard_id as u32))),
=======
            Sharder::Serenity(s) => Some(Shard::Serenity(
                s.get_or_insert_shard_handle(shard_id as u32),
            )),
>>>>>>> afb5cb58
            #[cfg(feature = "twilight")]
            Sharder::TwilightCluster(t) => Some(Shard::TwilightCluster(t.clone(), shard_id)),
            #[cfg(feature = "twilight")]
            Sharder::TwilightShard(t) => Some(Shard::TwilightShard(t.clone())),
            Sharder::Generic(src) => src.get_shard(shard_id).map(Shard::Generic),
        }
    }
}

#[cfg(feature = "serenity")]
impl Sharder {
    #[allow(unreachable_patterns)]
    pub(crate) fn register_shard_handle(&self, shard_id: u32, sender: Sender<InterMessage>) {
        if let Sharder::Serenity(s) = self {
            s.register_shard_handle(shard_id, sender);
        } else {
            error!("Called serenity management function on a non-serenity Songbird instance.");
        }
    }

    #[allow(unreachable_patterns)]
    pub(crate) fn deregister_shard_handle(&self, shard_id: u32) {
        if let Sharder::Serenity(s) = self {
            s.deregister_shard_handle(shard_id);
        } else {
            error!("Called serenity management function on a non-serenity Songbird instance.");
        }
    }
}

#[cfg(feature = "serenity")]
#[derive(Debug, Default)]
/// Serenity-specific wrapper for sharder state initialised by the library.
///
/// This is updated and maintained by the library, and is designed to prevent
/// message loss during rebalances and reconnects.
pub struct SerenitySharder(DashMap<u32, Arc<SerenityShardHandle>>);

#[cfg(feature = "serenity")]
impl SerenitySharder {
    fn get_or_insert_shard_handle(&self, shard_id: u32) -> Arc<SerenityShardHandle> {
        self.0.entry(shard_id).or_default().clone()
<<<<<<< HEAD

=======
>>>>>>> afb5cb58
    }

    fn register_shard_handle(&self, shard_id: u32, sender: Sender<InterMessage>) {
        // Write locks are only used to add new entries to the map.
        let handle = self.get_or_insert_shard_handle(shard_id);

        handle.register(sender);
    }

    fn deregister_shard_handle(&self, shard_id: u32) {
        // Write locks are only used to add new entries to the map.
        let handle = self.get_or_insert_shard_handle(shard_id);

        handle.deregister();
    }
}

#[derive(Derivative, Clone)]
#[derivative(Debug)]
#[non_exhaustive]
/// A reference to an individual websocket connection.
pub enum Shard {
    #[cfg(feature = "serenity")]
    /// Handle to one of serenity's shard runners.
    Serenity(Arc<SerenityShardHandle>),
    #[cfg(feature = "twilight")]
    /// Handle to a twilight shard spawned from a cluster.
    TwilightCluster(Arc<Cluster>, u64),
    #[cfg(feature = "twilight")]
    /// Handle to a twilight shard spawned from a cluster.
    TwilightShard(Arc<TwilightShard>),
    /// Handle to a generic shard instance.
    Generic(#[derivative(Debug = "ignore")] Arc<dyn VoiceUpdate + Send + Sync>),
}

#[async_trait]
impl VoiceUpdate for Shard {
    async fn update_voice_state(
        &self,
        guild_id: GuildId,
        channel_id: Option<ChannelId>,
        self_deaf: bool,
        self_mute: bool,
    ) -> JoinResult<()> {
        match self {
            #[cfg(feature = "serenity")]
            Shard::Serenity(handle) => {
                #[derive(serde::Serialize)]
                struct VoiceStateUpdate {
                    op: u8,
                    d: VoiceStateUpdateData
                }

                #[derive(serde::Serialize)]
                struct VoiceStateUpdateData {
                    channel_id: Option<NonZeroU64>,
                    guild_id: NonZeroU64,
                    self_deaf: bool,
                    self_mute: bool,
                }

                let map = VoiceStateUpdate {
                    op: 4,
                    d: VoiceStateUpdateData {
                        channel_id: channel_id.map(|i| i.0),
                        guild_id: guild_id.0,
                        self_deaf, self_mute
                    }
                };

                if let Ok(serialized) = serde_json::to_string(&map) {
                    handle.send(InterMessage::json(serialized))?;
                }

<<<<<<< HEAD
=======
                handle.send(InterMessage::json(map.to_string()))?;
>>>>>>> afb5cb58
                Ok(())
            },
            #[cfg(feature = "twilight")]
            Shard::TwilightCluster(handle, shard_id) => {
                let channel_id = channel_id.map(|c| c.0).map(From::from);
                let cmd = TwilightVoiceState::new(guild_id.0, channel_id, self_deaf, self_mute);
                handle.command(*shard_id as u64, &cmd).await?;
                Ok(())
            },
            #[cfg(feature = "twilight")]
            Shard::TwilightShard(handle) => {
                let channel_id = channel_id.map(|c| c.0).map(From::from);
                let cmd = TwilightVoiceState::new(guild_id.0, channel_id, self_deaf, self_mute);
                handle.command(&cmd).await?;
                Ok(())
            },
            Shard::Generic(g) =>
                g.update_voice_state(guild_id, channel_id, self_deaf, self_mute)
                    .await,
        }
    }
}

/// Trait for a generic shard handle to send voice state updates to Discord.
///
/// This allows any Discord library to be integrated with Songbird, and is intended to
/// wrap a message channel to a single shard. Songbird only needs to send `VoiceStateUpdate`s
/// to Discord to function.
///
/// Generic libraries must be sure to call [`Call::update_server`] and [`Call::update_state`]
/// in response to their own received messages.
///
/// [`Call::update_server`]: crate::Call::update_server
/// [`Call::update_state`]: crate::Call::update_state
#[async_trait]
pub trait VoiceUpdate {
    /// Send a voice update message to the inner shard handle.
    async fn update_voice_state(
        &self,
        guild_id: GuildId,
        channel_id: Option<ChannelId>,
        self_deaf: bool,
        self_mute: bool,
    ) -> JoinResult<()>;
}

#[cfg(feature = "serenity")]
/// Handle to an individual shard designed to buffer unsent messages while
/// a reconnect/rebalance is ongoing.
#[derive(Debug, Default)]
pub struct SerenityShardHandle {
    sender: PRwLock<Option<Sender<InterMessage>>>,
    queue: PMutex<Vec<InterMessage>>,
}

#[cfg(feature = "serenity")]
impl SerenityShardHandle {
    fn register(&self, sender: Sender<InterMessage>) {
        debug!("Adding shard handle send channel...");

        let mut sender_lock = self.sender.write();
        *sender_lock = Some(sender);

        debug!("Added shard handle send channel.");

        let sender_lock = RwLockWriteGuard::downgrade(sender_lock);
        let mut messages_lock = self.queue.lock();

        debug!("Clearing queued messages...");

        if let Some(sender) = &*sender_lock {
            let mut i = 0;
            for msg in messages_lock.drain(..) {
                if let Err(e) = sender.unbounded_send(msg) {
                    error!("Error while clearing gateway message queue: {:?}", e);
                    break;
                }

                i += 1;
            }

            if i > 0 {
                debug!("{} buffered messages sent to Serenity.", i);
            }
        }

        debug!("Cleared queued messages.");
    }

    fn deregister(&self) {
        debug!("Removing shard handle send channel...");

        let mut sender_lock = self.sender.write();
        *sender_lock = None;

        debug!("Removed shard handle send channel.");
    }

    fn send(&self, message: InterMessage) -> StdResult<(), TrySendError<InterMessage>> {
        let sender_lock = self.sender.read();
        if let Some(sender) = &*sender_lock {
            sender.unbounded_send(message)
        } else {
            debug!("Serenity shard temporarily disconnected: buffering message...");
            let mut messages_lock = self.queue.lock();
            messages_lock.push(message);
            debug!("Buffered message.");
            Ok(())
        }
    }
}<|MERGE_RESOLUTION|>--- conflicted
+++ resolved
@@ -11,15 +11,9 @@
 use parking_lot::{lock_api::RwLockWriteGuard, Mutex as PMutex, RwLock as PRwLock};
 #[cfg(feature = "serenity")]
 use serenity::gateway::InterMessage;
-<<<<<<< HEAD
-use std::{sync::Arc, num::NonZeroU64};
 #[cfg(feature = "serenity")]
 use std::result::Result as StdResult;
-=======
-#[cfg(feature = "serenity")]
-use std::result::Result as StdResult;
-use std::sync::Arc;
->>>>>>> afb5cb58
+use std::{num::NonZeroU64, sync::Arc};
 use tracing::{debug, error};
 #[cfg(feature = "twilight")]
 use twilight_gateway::{Cluster, Shard as TwilightShard};
@@ -60,13 +54,9 @@
     pub fn get_shard(&self, shard_id: u64) -> Option<Shard> {
         match self {
             #[cfg(feature = "serenity")]
-<<<<<<< HEAD
-            Sharder::Serenity(s) => Some(Shard::Serenity(s.get_or_insert_shard_handle(shard_id as u32))),
-=======
             Sharder::Serenity(s) => Some(Shard::Serenity(
                 s.get_or_insert_shard_handle(shard_id as u32),
             )),
->>>>>>> afb5cb58
             #[cfg(feature = "twilight")]
             Sharder::TwilightCluster(t) => Some(Shard::TwilightCluster(t.clone(), shard_id)),
             #[cfg(feature = "twilight")]
@@ -109,10 +99,6 @@
 impl SerenitySharder {
     fn get_or_insert_shard_handle(&self, shard_id: u32) -> Arc<SerenityShardHandle> {
         self.0.entry(shard_id).or_default().clone()
-<<<<<<< HEAD
-
-=======
->>>>>>> afb5cb58
     }
 
     fn register_shard_handle(&self, shard_id: u32, sender: Sender<InterMessage>) {
@@ -163,7 +149,7 @@
                 #[derive(serde::Serialize)]
                 struct VoiceStateUpdate {
                     op: u8,
-                    d: VoiceStateUpdateData
+                    d: VoiceStateUpdateData,
                 }
 
                 #[derive(serde::Serialize)]
@@ -179,18 +165,15 @@
                     d: VoiceStateUpdateData {
                         channel_id: channel_id.map(|i| i.0),
                         guild_id: guild_id.0,
-                        self_deaf, self_mute
-                    }
+                        self_deaf,
+                        self_mute,
+                    },
                 };
 
-                if let Ok(serialized) = serde_json::to_string(&map) {
-                    handle.send(InterMessage::json(serialized))?;
-                }
-
-<<<<<<< HEAD
-=======
-                handle.send(InterMessage::json(map.to_string()))?;
->>>>>>> afb5cb58
+                if let Ok(msg) = serde_json::to_string(&map) {
+                    handle.send(InterMessage::json(msg))?;
+                }
+
                 Ok(())
             },
             #[cfg(feature = "twilight")]
