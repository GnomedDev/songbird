use crate::{
    driver::Driver,
    events::{Event, EventContext, EventData, EventHandler, TrackEvent},
    input::Input,
    tracks::{self, Track, TrackHandle, TrackResult},
};
use async_trait::async_trait;
use parking_lot::Mutex;
use std::{collections::VecDeque, ops::Deref, sync::Arc, time::Duration};
use tracing::{info, warn};

/// A simple queue for several audio sources, designed to
/// play in sequence.
///
/// This makes use of [`TrackEvent`]s to determine when the current
/// song or audio file has finished before playing the next entry.
///
/// One of these is automatically included via [`Driver::queue`] when
/// the `"builtin-queue"` feature is enabled.
///
/// `examples/serenity/voice_events_queue` demonstrates how a user might manage,
/// track and use this to run a song queue in many guilds in parallel.
/// This code is trivial to extend if extra functionality is needed.
///
/// # Example
///
/// ```rust,no_run
/// use songbird::{
///     driver::Driver,
///     id::GuildId,
///     input::File,
///     tracks::{create_player, TrackQueue},
/// };
/// use std::collections::HashMap;
///
/// # async {
/// let guild = GuildId(0);
/// // A Call is also valid here!
/// let mut driver: Driver = Default::default();
///
/// let mut queues: HashMap<GuildId, TrackQueue> = Default::default();
///
/// let source = File::new("../audio/my-favourite-song.mp3");
///
/// // We need to ensure that this guild has a TrackQueue created for it.
/// let queue = queues.entry(guild)
///     .or_default();
///
/// // Queueing a track is this easy!
/// queue.add_source(source.into(), &mut driver);
/// # };
/// ```
///
/// [`TrackEvent`]: crate::events::TrackEvent
/// [`Driver::queue`]: crate::driver::Driver
#[derive(Clone, Debug, Default)]
pub struct TrackQueue {
    // NOTE: the choice of a parking lot mutex is quite deliberate
    inner: Arc<Mutex<TrackQueueCore>>,
}

/// Reference to a track which is known to be part of a queue.
///
/// Instances *should not* be moved from one queue to another.
#[derive(Debug)]
pub struct Queued(TrackHandle);

impl Deref for Queued {
    type Target = TrackHandle;

    fn deref(&self) -> &Self::Target {
        &self.0
    }
}

impl Queued {
    /// Clones the inner handle
    pub fn handle(&self) -> TrackHandle {
        self.0.clone()
    }
}

#[derive(Debug, Default)]
/// Inner portion of a [`TrackQueue`].
///
/// This abstracts away thread-safety from the user,
/// and offers a convenient location to store further state if required.
///
/// [`TrackQueue`]: TrackQueue
struct TrackQueueCore {
    tracks: VecDeque<Queued>,
}

struct QueueHandler {
    remote_lock: Arc<Mutex<TrackQueueCore>>,
}

#[async_trait]
impl EventHandler for QueueHandler {
    async fn act(&self, ctx: &EventContext<'_>) -> Option<Event> {
        let mut inner = self.remote_lock.lock();

        // Due to possibility that users might remove, reorder,
        // or dequeue+stop tracks, we need to verify that the FIRST
        // track is the one who has ended.
        match ctx {
            EventContext::Track(ts) => {
                // This slice should have exactly one entry.
                // If the ended track has same id as the queue head, then
                // we can progress the queue.
                if inner.tracks.front()?.uuid() != ts.first()?.1.uuid() {
                    return None;
                }
            },
            _ => return None,
        }

        let _old = inner.tracks.pop_front();

        info!("Queued track ended: {:?}.", ctx);
        info!("{} tracks remain.", inner.tracks.len());

        // Keep going until we find one track which works, or we run out.
        while let Some(new) = inner.tracks.front() {
            if new.play().is_err() {
                // Discard files which cannot be used for whatever reason.
                warn!("Track in Queue couldn't be played...");
                inner.tracks.pop_front();
            } else {
                break;
            }
        }

        None
    }
}

struct SongPreloader {
    remote_lock: Arc<Mutex<TrackQueueCore>>,
}

#[async_trait]
impl EventHandler for SongPreloader {
    async fn act(&self, _ctx: &EventContext<'_>) -> Option<Event> {
        let inner = self.remote_lock.lock();

        if let Some(track) = inner.tracks.get(1) {
            let _ = track.0.make_playable();
        }

        None
    }
}

impl TrackQueue {
    /// Create a new, empty, track queue.
    pub fn new() -> Self {
        Self {
            inner: Arc::new(Mutex::new(TrackQueueCore {
                tracks: VecDeque::new(),
            })),
        }
    }

    /// Adds an audio source to the queue, to be played in the channel managed by `handler`.
<<<<<<< HEAD
    pub async fn add_source(&self, source: Input, handler: &mut Driver) {
        let (audio, _) = tracks::create_player(source);
        self.add(audio, handler).await;
=======
    pub fn add_source(&self, source: Input, handler: &mut Driver) -> TrackHandle {
        let (track, handle) = tracks::create_player(source);
        self.add(track, handler);

        handle
>>>>>>> fc6b3589
    }

    /// Adds a [`Track`] object to the queue, to be played in the channel managed by `handler`.
    ///
    /// This is used with [`create_player`] if additional configuration or event handlers
    /// are required before enqueueing the audio track.
    ///
    /// [`Track`]: Track
    /// [`create_player`]: super::create_player
    pub async fn add(&self, mut track: Track, handler: &mut Driver) {
        self.add_raw(&mut track).await;
        handler.play(track);
    }

    #[inline]
    pub(crate) async fn add_raw(&self, track: &mut Track) {
        // Attempts to start loading the next track before this one ends.
        // Idea is to provide as close to gapless playback as possible,
        // while minimising memory use.
        let meta = match track.source {
            Input::Lazy(ref mut rec) => rec.aux_metadata().await.ok(),
            Input::Live(_, Some(ref mut rec)) => rec.aux_metadata().await.ok(),
            _ => None,
        };

        let time: Option<Duration> = meta.and_then(|meta| meta.duration);

        info!("Track added to queue.");
        let remote_lock = self.inner.clone();
        let mut inner = self.inner.lock();

        let track_handle = track.handle.clone();

        if !inner.tracks.is_empty() {
            track.pause();
        }

        track.events.add_event(
            EventData::new(Event::Track(TrackEvent::End), QueueHandler { remote_lock }),
            track.position,
        );

        if let Some(time) = time {
            let preload_time: Duration =
                time.checked_sub(Duration::from_secs(5)).unwrap_or_default();
            let remote_lock = self.inner.clone();

            track.events.add_event(
                EventData::new(Event::Delayed(preload_time), SongPreloader { remote_lock }),
                track.position,
            );
        }

        inner.tracks.push_back(Queued(track_handle));
    }

    /// Returns a handle to the currently playing track.
    pub fn current(&self) -> Option<TrackHandle> {
        let inner = self.inner.lock();

        inner.tracks.front().map(|h| h.handle())
    }

    /// Attempts to remove a track from the specified index.
    ///
    /// The returned entry can be readded to *this* queue via [`modify_queue`].
    ///
    /// [`modify_queue`]: TrackQueue::modify_queue
    pub fn dequeue(&self, index: usize) -> Option<Queued> {
        self.modify_queue(|vq| vq.remove(index))
    }

    /// Returns the number of tracks currently in the queue.
    pub fn len(&self) -> usize {
        let inner = self.inner.lock();

        inner.tracks.len()
    }

    /// Returns whether there are no tracks currently in the queue.
    pub fn is_empty(&self) -> bool {
        let inner = self.inner.lock();

        inner.tracks.is_empty()
    }

    /// Allows modification of the inner queue (i.e., deletion, reordering).
    ///
    /// Users must be careful to `stop` removed tracks, so as to prevent
    /// resource leaks.
    pub fn modify_queue<F, O>(&self, func: F) -> O
    where
        F: FnOnce(&mut VecDeque<Queued>) -> O,
    {
        let mut inner = self.inner.lock();
        func(&mut inner.tracks)
    }

    /// Pause the track at the head of the queue.
    pub fn pause(&self) -> TrackResult<()> {
        let inner = self.inner.lock();

        if let Some(handle) = inner.tracks.front() {
            handle.pause()
        } else {
            Ok(())
        }
    }

    /// Resume the track at the head of the queue.
    pub fn resume(&self) -> TrackResult<()> {
        let inner = self.inner.lock();

        if let Some(handle) = inner.tracks.front() {
            handle.play()
        } else {
            Ok(())
        }
    }

    /// Stop the currently playing track, and clears the queue.
    pub fn stop(&self) {
        let mut inner = self.inner.lock();

        for track in inner.tracks.drain(..) {
            // Errors when removing tracks don't really make
            // a difference: an error just implies it's already gone.
            let _ = track.stop();
        }
    }

    /// Skip to the next track in the queue, if it exists.
    pub fn skip(&self) -> TrackResult<()> {
        let inner = self.inner.lock();

        inner.stop_current()
    }

    /// Returns a list of currently queued tracks.
    ///
    /// Does not allow for modification of the queue, instead returns a snapshot of the queue at the time of calling.
    ///
    /// Use [`modify_queue`] for direct modification of the queue.
    ///
    /// [`modify_queue`]: TrackQueue::modify_queue
    pub fn current_queue(&self) -> Vec<TrackHandle> {
        let inner = self.inner.lock();

        inner.tracks.iter().map(|q| q.handle()).collect()
    }
}

impl TrackQueueCore {
    /// Skip to the next track in the queue, if it exists.
    fn stop_current(&self) -> TrackResult<()> {
        if let Some(handle) = self.tracks.front() {
            handle.stop()
        } else {
            Ok(())
        }
    }
}<|MERGE_RESOLUTION|>--- conflicted
+++ resolved
@@ -163,17 +163,11 @@
     }
 
     /// Adds an audio source to the queue, to be played in the channel managed by `handler`.
-<<<<<<< HEAD
-    pub async fn add_source(&self, source: Input, handler: &mut Driver) {
-        let (audio, _) = tracks::create_player(source);
+    pub async fn add_source(&self, source: Input, handler: &mut Driver) -> TrackHandle {
+        let (audio, handle) = tracks::create_player(source);
         self.add(audio, handler).await;
-=======
-    pub fn add_source(&self, source: Input, handler: &mut Driver) -> TrackHandle {
-        let (track, handle) = tracks::create_player(source);
-        self.add(track, handler);
 
         handle
->>>>>>> fc6b3589
     }
 
     /// Adds a [`Track`] object to the queue, to be played in the channel managed by `handler`.
