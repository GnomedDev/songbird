--- conflicted
+++ resolved
@@ -744,33 +744,17 @@
         if let Some(OutputMode::Rtp(tx)) = &self.config.override_connection {
             // Test mode: send unencrypted (compressed) packets to local receiver.
             drop(tx.send(self.packet[..index].to_vec().into()));
-<<<<<<< HEAD
             self.length_check();
-            return Ok(())
+            return Ok(());
         }
 
         // Normal operation: send encrypted payload to Discord UDP Socket.
         conn.udp_tx.send(&self.packet[..index])?;
-=======
-        } else {
-            conn.udp_tx.send(self.packet[..index].to_vec())?;
-        }
-
-        #[cfg(not(test))]
-        {
-            // Normal operation: send encrypted payload to UDP Tx task.
-
-            // TODO: This is dog slow, don't do this.
-            // Can we replace this with a shared ring buffer + semaphore?
-            // or the BBQueue crate?
-            conn.udp_tx.send(self.packet[..index].to_vec())?;
-        }
->>>>>>> afb5cb58
 
         self.length_check();
         Ok(())
     }
-    
+
     // TODO: come up with a better name
     fn length_check(&mut self) {
         let mut rtp = MutableRtpPacket::new(&mut self.packet[..]).expect(
