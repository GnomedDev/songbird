--- conflicted
+++ resolved
@@ -14,12 +14,7 @@
 pub struct MixerConnection {
     pub cipher: Cipher,
     pub crypto_state: CryptoState,
-<<<<<<< HEAD
     pub udp_tx: std::net::UdpSocket,
-=======
-    pub udp_rx: Sender<UdpRxMessage>,
-    pub udp_tx: Sender<UdpTxMessage>,
->>>>>>> afb5cb58
 }
 
 pub enum MixerMessage {
