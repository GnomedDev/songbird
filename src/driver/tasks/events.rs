--- conflicted
+++ resolved
@@ -107,16 +107,6 @@
                     },
                 }
             },
-<<<<<<< HEAD
-            EventMessage::RemoveTrack(i) => {
-                info!("Event state for track {} of {} removed.", i, events.len());
-
-                events.swap_remove(i);
-                states.swap_remove(i);
-                handles.swap_remove(i);
-            },
-=======
->>>>>>> afb5cb58
             EventMessage::RemoveAllTracks => {
                 info!("Event state for all tracks removed.");
 
