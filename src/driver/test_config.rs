#![allow(missing_docs)]

use flume::{Receiver, Sender};

use crate::{
    tracks::{PlayMode, TrackHandle, TrackState},
    Event,
    EventContext,
    EventHandler,
    TrackEvent,
};
use std::time::Duration;

#[allow(dead_code)]
#[derive(Clone, Debug)]
pub enum TickStyle {
    Timed,
    UntimedWithExecLimit(Receiver<u64>),
}

#[derive(Clone, Debug, PartialEq)]
pub enum OutputMessage {
    Passthrough(Vec<u8>),
    Mixed(Vec<f32>),
    Silent,
}

#[allow(dead_code)]
impl OutputMessage {
    pub fn is_passthrough(&self) -> bool {
        matches!(self, Self::Passthrough(_))
    }

    pub fn is_mixed(&self) -> bool {
        matches!(self, Self::Mixed(_))
    }

    pub fn is_mixed_with_nonzero_signal(&self) -> bool {
        if let Self::Mixed(data) = self {
            data.iter().any(|v| *v != 0.0f32)
        } else {
            false
        }
    }

    pub fn is_explicit_silence(&self) -> bool {
        *self == Self::Silent
    }
}

#[allow(dead_code)]
#[derive(Clone, Debug)]
pub enum OutputMode {
    Raw(Sender<TickMessage<OutputMessage>>),
    Rtp(Sender<TickMessage<Vec<u8>>>),
}

#[allow(dead_code)]
#[derive(Clone, Debug)]
pub enum TickMessage<T> {
    El(T),
    NoEl,
}

impl<T> From<T> for TickMessage<T> {
    fn from(val: T) -> Self {
        TickMessage::El(val)
    }
}

impl From<TickMessage<OutputMessage>> for OutputPacket {
    fn from(val: TickMessage<OutputMessage>) -> Self {
        match val {
            TickMessage::El(e) => OutputPacket::Raw(e),
            TickMessage::NoEl => OutputPacket::Empty,
        }
    }
}

impl From<TickMessage<Vec<u8>>> for OutputPacket {
    fn from(val: TickMessage<Vec<u8>>) -> Self {
        match val {
            TickMessage::El(e) => OutputPacket::Rtp(e),
            TickMessage::NoEl => OutputPacket::Empty,
        }
    }
}

#[derive(Clone, Debug, PartialEq)]
pub enum OutputPacket {
    Raw(OutputMessage),
    Rtp(Vec<u8>),
    Empty,
}

impl OutputPacket {
    pub fn raw(&self) -> Option<&OutputMessage> {
        if let Self::Raw(o) = self {
            Some(o)
        } else {
            None
        }
    }
}

#[derive(Clone, Debug)]
pub enum OutputReceiver {
    Raw(Receiver<TickMessage<OutputMessage>>),
    Rtp(Receiver<TickMessage<Vec<u8>>>),
}

#[derive(Clone)]
pub struct DriverTestHandle {
    pub rx: OutputReceiver,
    pub tx: Sender<u64>,
}

impl DriverTestHandle {
    pub fn recv(&self) -> OutputPacket {
        match &self.rx {
            OutputReceiver::Raw(rx) => rx.recv().unwrap().into(),
            OutputReceiver::Rtp(rx) => rx.recv().unwrap().into(),
        }
    }

    pub async fn recv_async(&self) -> OutputPacket {
        match &self.rx {
            OutputReceiver::Raw(rx) => rx.recv_async().await.unwrap().into(),
            OutputReceiver::Rtp(rx) => rx.recv_async().await.unwrap().into(),
        }
    }

    pub fn len(&self) -> usize {
        match &self.rx {
            OutputReceiver::Raw(rx) => rx.len(),
            OutputReceiver::Rtp(rx) => rx.len(),
        }
    }

    pub fn wait(&self, n_ticks: u64) {
        for _i in 0..n_ticks {
            drop(self.recv());
        }
    }

    pub async fn wait_async(&self, n_ticks: u64) {
        for _i in 0..n_ticks {
            drop(self.recv_async().await);
        }
    }

    pub async fn spawn_ticker(&self) {
        let remote = self.clone();
        tokio::spawn(async move {
            loop {
                remote.skip(1).await;
                tokio::time::sleep(Duration::from_millis(1)).await;
            }
        });
    }

    pub fn wait_noisy(&self, n_ticks: u64) {
        for _i in 0..n_ticks {
            match self.recv() {
                OutputPacket::Empty => eprintln!("pkt: Nothing"),
                OutputPacket::Rtp(p) => eprintln!("pkt: RTP[{}B]", p.len()),
                OutputPacket::Raw(OutputMessage::Silent) => eprintln!("pkt: Raw-Silent"),
                OutputPacket::Raw(OutputMessage::Passthrough(p)) =>
                    eprintln!("pkt: Raw-Passthrough[{}B]", p.len()),
                OutputPacket::Raw(OutputMessage::Mixed(p)) =>
                    eprintln!("pkt: Raw-Mixed[{}B]", p.len()),
            }
        }
    }

    pub async fn skip(&self, n_ticks: u64) {
        self.tick(n_ticks);
        self.wait_async(n_ticks).await;
    }

    pub fn tick(&self, n_ticks: u64) {
        if n_ticks == 0 {
            panic!("Number of ticks to advance driver/mixer must be >= 1.");
        }
        self.tx.send(n_ticks).unwrap();
    }

    pub async fn ready_track(
        &self,
        handle: &TrackHandle,
        tick_wait: Option<Duration>,
    ) -> TrackState {
        let (tx, rx) = flume::bounded(1);
        let (err_tx, err_rx) = flume::bounded(1);

        struct SongPlayable {
            tx: Sender<TrackState>,
        }

        #[async_trait::async_trait]
        impl EventHandler for SongPlayable {
            async fn act(&self, ctx: &crate::EventContext<'_>) -> Option<Event> {
<<<<<<< HEAD
                fn drop<T>(_: T) {}

                if let EventContext::Track(&[(_, _)]) = ctx {
                    drop(self.tx.send(()));
=======
                if let EventContext::Track(&[(state, _)]) = ctx {
                    drop(self.tx.send(state.clone()));
>>>>>>> afb5cb58
                }

                Some(Event::Cancel)
            }
        }

        struct SongErred {
            tx: Sender<PlayMode>,
        }

        #[async_trait::async_trait]
        impl EventHandler for SongErred {
            async fn act(&self, ctx: &crate::EventContext<'_>) -> Option<Event> {
                if let EventContext::Track(&[(state, _)]) = ctx {
                    drop(self.tx.send(state.playing.clone()));
                }

                Some(Event::Cancel)
            }
        }

        handle
            .add_event(Event::Track(TrackEvent::Playable), SongPlayable { tx })
            .expect("Adding track evt should not fail before any ticks.");

        handle
            .add_event(Event::Track(TrackEvent::Error), SongErred { tx: err_tx })
            .expect("Adding track evt should not fail before any ticks.");

        loop {
            self.tick(1);
            tokio::time::sleep(tick_wait.unwrap_or_else(|| Duration::from_millis(20))).await;
            self.wait_async(1).await;

            match err_rx.try_recv() {
                Ok(e) => panic!("Error reported on track: {:?}", e),
                Err(flume::TryRecvError::Empty | flume::TryRecvError::Disconnected) => {},
            }

            match rx.try_recv() {
                Ok(val) => return val,
                Err(flume::TryRecvError::Disconnected) => panic!(),
                Err(flume::TryRecvError::Empty) => {},
            }
        }
    }
}<|MERGE_RESOLUTION|>--- conflicted
+++ resolved
@@ -200,15 +200,8 @@
         #[async_trait::async_trait]
         impl EventHandler for SongPlayable {
             async fn act(&self, ctx: &crate::EventContext<'_>) -> Option<Event> {
-<<<<<<< HEAD
-                fn drop<T>(_: T) {}
-
-                if let EventContext::Track(&[(_, _)]) = ctx {
-                    drop(self.tx.send(()));
-=======
                 if let EventContext::Track(&[(state, _)]) = ctx {
                     drop(self.tx.send(state.clone()));
->>>>>>> afb5cb58
                 }
 
                 Some(Event::Cancel)
