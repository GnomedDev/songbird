#[cfg(feature = "serenity")]
use crate::shards::SerenitySharder;
use crate::{
    error::{JoinError, JoinResult},
    id::{ChannelId, GuildId, UserId},
    shards::Sharder,
    Call,
    Config,
    ConnectionInfo,
};
#[cfg(feature = "serenity")]
use async_trait::async_trait;
use dashmap::DashMap;
#[cfg(feature = "serenity")]
use futures::channel::mpsc::UnboundedSender as Sender;
use once_cell::sync::OnceCell;
use parking_lot::RwLock as PRwLock;
#[cfg(feature = "serenity")]
use serenity::{
    client::bridge::voice::VoiceGatewayManager,
    gateway::InterMessage,
    model::{
        id::{GuildId as SerenityGuild, UserId as SerenityUser},
        voice::VoiceState,
    },
};
use std::sync::Arc;
use tokio::sync::Mutex;
use tracing::debug;
#[cfg(feature = "twilight")]
use twilight_gateway::Cluster;
#[cfg(feature = "twilight")]
use twilight_model::gateway::event::Event as TwilightEvent;

#[derive(Clone, Copy, Debug)]
struct ClientData {
    shard_count: u32,
    user_id: UserId,
}

/// A shard-aware struct responsible for managing [`Call`]s.
///
/// This manager transparently maps guild state and a source of shard information
/// into individual calls, and forwards state updates which affect call state.
///
/// [`Call`]: Call
#[derive(Debug)]
pub struct Songbird {
    client_data: OnceCell<ClientData>,
    calls: DashMap<GuildId, Arc<Mutex<Call>>>,
    sharder: Sharder,
    config: PRwLock<Option<Config>>,
}

impl Songbird {
    #[cfg(feature = "serenity")]
    /// Create a new Songbird instance for serenity.
    ///
    /// This must be [registered] after creation.
    ///
    /// [registered]: crate::serenity::register_with
    #[must_use]
    pub fn serenity() -> Arc<Self> {
        Self::serenity_from_config(Config::default())
    }

    #[cfg(feature = "serenity")]
    /// Create a new Songbird instance for serenity, using the given configuration.
    ///
    /// This must be [registered] after creation.
    ///
    /// [registered]: crate::serenity::register_with
    #[must_use]
    pub fn serenity_from_config(config: Config) -> Arc<Self> {
        Arc::new(Self {
            client_data: OnceCell::new(),
            calls: DashMap::new(),
            sharder: Sharder::Serenity(SerenitySharder::default()),
            config: Some(config).into(),
        })
    }

    #[cfg(feature = "twilight")]
    /// Create a new Songbird instance for twilight.
    ///
    /// Twilight handlers do not need to be registered, but
    /// users are responsible for passing in any events using
    /// [`process`].
    ///
    /// [`process`]: Songbird::process
    pub fn twilight<U>(cluster: Arc<Cluster>, user_id: U) -> Self
    where
        U: Into<UserId>,
    {
        Self::twilight_from_config(cluster, user_id, Config::default())
    }

    #[cfg(feature = "twilight")]
    /// Create a new Songbird instance for twilight.
    ///
    /// Twilight handlers do not need to be registered, but
    /// users are responsible for passing in any events using
    /// [`process`].
    ///
    /// [`process`]: Songbird::process
    pub fn twilight_from_config<U>(cluster: Arc<Cluster>, user_id: U, config: Config) -> Self
    where
        U: Into<UserId>,
    {
        Self {
<<<<<<< HEAD
            client_data: PRwLock::new(Some(ClientData {
                shard_count: cluster.config().shard_scheme().total() as u32,
=======
            client_data: OnceCell::with_value(ClientData {
                shard_count: cluster.config().shard_scheme().total(),
>>>>>>> a12fca0b
                user_id: user_id.into(),
            }),
            calls: DashMap::new(),
            sharder: Sharder::TwilightCluster(cluster),
            config: Some(config).into(),
        }
    }

    /// Set the bot's user, and the number of shards in use.
    ///
    /// If this struct is already initialised (e.g., from [`::twilight`]),
    /// or a previous call, then this function is a no-op.
    ///
    /// [`::twilight`]: #method.twilight
<<<<<<< HEAD
    pub fn initialise_client_data<U: Into<UserId>>(&self, shard_count: u32, user_id: U) {
        let mut client_data = self.client_data.write();

        if client_data.is_some() {
            return;
        }

        *client_data = Some(ClientData {
            shard_count,
            user_id: user_id.into(),
        });
=======
    pub fn initialise_client_data<U: Into<UserId>>(&self, shard_count: u64, user_id: U) {
        self.client_data
            .set(ClientData {
                shard_count,
                user_id: user_id.into(),
            })
            .ok();
>>>>>>> a12fca0b
    }

    /// Retrieves a [`Call`] for the given guild, if one already exists.
    ///
    /// [`Call`]: Call
    pub fn get<G: Into<GuildId>>(&self, guild_id: G) -> Option<Arc<Mutex<Call>>> {
        self.calls
            .get(&guild_id.into())
            .map(|mapref| Arc::clone(&mapref))
    }

    /// Retrieves a [`Call`] for the given guild, creating a new one if
    /// none is found.
    ///
    /// This will not join any calls, or cause connection state to change.
    ///
    /// [`Call`]: Call
    #[inline]
    pub fn get_or_insert<G>(&self, guild_id: G) -> Arc<Mutex<Call>>
    where
        G: Into<GuildId>,
    {
        self._get_or_insert(guild_id.into())
    }

    fn _get_or_insert(&self, guild_id: GuildId) -> Arc<Mutex<Call>> {
        self.get(guild_id).unwrap_or_else(|| {
            self.calls
                .entry(guild_id)
                .or_insert_with(|| {
                    let info = self
                        .client_data
                        .get()
                        .expect("Manager has not been initialised");
                    let shard = shard_id(guild_id.0.get(), info.shard_count);
                    let shard_handle = self
                        .sharder
                        .get_shard(shard)
                        .expect("Failed to get shard handle: shard_count incorrect?");

                    let call = Call::from_config(
                        guild_id,
                        shard_handle,
                        info.user_id,
                        self.config.read().clone().unwrap_or_default(),
                    );

                    Arc::new(Mutex::new(call))
                })
                .clone()
        })
    }

    /// Sets a shared configuration for all drivers created from this
    /// manager.
    ///
    /// Changes made here will apply to new Call and Driver instances only.
    ///
    /// Requires the `"driver"` feature.
    pub fn set_config(&self, new_config: Config) {
        let mut config = self.config.write();
        *config = Some(new_config);
    }

    #[cfg(feature = "driver")]
    /// Connects to a target by retrieving its relevant [`Call`] and
    /// connecting, or creating the handler if required.
    ///
    /// This can also switch to the given channel, if a handler already exists
    /// for the target and the current connected channel is not equal to the
    /// given channel.
    ///
    /// The provided channel ID is used as a connection target. The
    /// channel _must_ be in the provided guild. This is _not_ checked by the
    /// library, and will result in an error. If there is already a connected
    /// handler for the guild, _and_ the provided channel is different from the
    /// channel that the connection is already connected to, then the handler
    /// will switch the connection to the provided channel.
    ///
    /// If you _only_ need to retrieve the handler for a target, then use
    /// [`get`].
    ///
    /// Twilight users should read the caveats mentioned in [`process`].
    ///
    /// [`Call`]: Call
    /// [`get`]: Songbird::get
    /// [`process`]: #method.process
    #[inline]
    pub async fn join<C, G>(&self, guild_id: G, channel_id: C) -> (Arc<Mutex<Call>>, JoinResult<()>)
    where
        C: Into<ChannelId>,
        G: Into<GuildId>,
    {
        self._join(guild_id.into(), channel_id.into()).await
    }

    #[cfg(feature = "driver")]
    async fn _join(
        &self,
        guild_id: GuildId,
        channel_id: ChannelId,
    ) -> (Arc<Mutex<Call>>, JoinResult<()>) {
        let call = self.get_or_insert(guild_id);

        let stage_1 = {
            let mut handler = call.lock().await;
            handler.join(channel_id).await
        };

        let result = match stage_1 {
            Ok(chan) => chan.await,
            Err(e) => Err(e),
        };

        (call, result)
    }

    /// Partially connects to a target by retrieving its relevant [`Call`] and
    /// connecting, or creating the handler if required.
    ///
    /// This method returns the handle and the connection info needed for other libraries
    /// or drivers, such as lavalink, and does not actually start or run a voice call.
    ///
    /// [`Call`]: Call
    #[inline]
    pub async fn join_gateway<C, G>(
        &self,
        guild_id: G,
        channel_id: C,
    ) -> (Arc<Mutex<Call>>, JoinResult<ConnectionInfo>)
    where
        C: Into<ChannelId>,
        G: Into<GuildId>,
    {
        self._join_gateway(guild_id.into(), channel_id.into()).await
    }

    async fn _join_gateway(
        &self,
        guild_id: GuildId,
        channel_id: ChannelId,
    ) -> (Arc<Mutex<Call>>, JoinResult<ConnectionInfo>) {
        let call = self.get_or_insert(guild_id);

        let stage_1 = {
            let mut handler = call.lock().await;
            handler.join_gateway(channel_id).await
        };

        let result = match stage_1 {
            Ok(chan) => chan.await.map_err(|_| JoinError::Dropped),
            Err(e) => Err(e),
        };

        (call, result)
    }

    /// Retrieves the [handler][`Call`] for the given target and leaves the
    /// associated voice channel, if connected.
    ///
    /// This will _not_ drop the handler, and will preserve it and its settings.
    /// If you do not need to reuse event handlers, configuration, or active tracks
    /// in the underlying driver *consider calling [`remove`]* to release tasks,
    /// threads, and memory.
    ///
    /// This is a wrapper around [getting][`get`] a handler and calling
    /// [`leave`] on it.
    ///
    /// [`Call`]: Call
    /// [`get`]: Songbird::get
    /// [`leave`]: Call::leave
    /// [`remove`]: Songbird::remove
    #[inline]
    pub async fn leave<G: Into<GuildId>>(&self, guild_id: G) -> JoinResult<()> {
        self._leave(guild_id.into()).await
    }

    async fn _leave(&self, guild_id: GuildId) -> JoinResult<()> {
        if let Some(call) = self.get(guild_id) {
            let mut handler = call.lock().await;
            handler.leave().await
        } else {
            Err(JoinError::NoCall)
        }
    }

    /// Retrieves the [`Call`] for the given target and leaves the associated
    /// voice channel, if connected.
    ///
    /// The handler is then dropped, removing settings for the target.
    ///
    /// An Err(...) value implies that the gateway could not be contacted,
    /// and that leaving should be attempted again later (i.e., after reconnect).
    ///
    /// [`Call`]: Call
    #[inline]
    pub async fn remove<G: Into<GuildId>>(&self, guild_id: G) -> JoinResult<()> {
        self._remove(guild_id.into()).await
    }

    async fn _remove(&self, guild_id: GuildId) -> JoinResult<()> {
        self.leave(guild_id).await?;
        self.calls.remove(&guild_id);
        Ok(())
    }
}

#[cfg(feature = "twilight")]
impl Songbird {
    /// Handle events received on the cluster.
    ///
    /// When using twilight, you are required to call this with all inbound
    /// (voice) events, *i.e.*, at least `VoiceStateUpdate`s and `VoiceServerUpdate`s.
    ///
    /// Users *must* ensure that calls to this function happen on a **separate task**
    /// to any calls to [`join`], [`join_gateway`]. The simplest way to ensure this is
    /// to `tokio::spawn` any command invocation.
    ///
    /// Returned futures generally require the inner [`Call`] to be updated via this function,
    /// and will deadlock if event processing is not carried out on another spawned task.
    ///
    /// [`join`]: Songbird::join
    /// [`join_gateway`]: Songbird::join_gateway
    /// [`Call`]: Call
    pub async fn process(&self, event: &TwilightEvent) {
        match event {
            TwilightEvent::VoiceServerUpdate(v) => {
                let call = v.guild_id.map(GuildId::from).and_then(|id| self.get(id));

                if let Some(call) = call {
                    let mut handler = call.lock().await;
                    if let Some(endpoint) = &v.endpoint {
                        handler.update_server(endpoint.clone(), v.token.clone());
                    }
                }
            },
            TwilightEvent::VoiceStateUpdate(v) => {
                if self
                    .client_data
                    .get()
                    .map_or(true, |data| v.0.user_id.into_nonzero() != data.user_id.0)
                {
                    return;
                }

                let call = v.0.guild_id.map(GuildId::from).and_then(|id| self.get(id));

                if let Some(call) = call {
                    let mut handler = call.lock().await;
                    handler.update_state(v.0.session_id.clone(), v.0.channel_id);
                }
            },
            _ => {},
        }
    }
}

#[cfg(feature = "serenity")]
#[async_trait]
impl VoiceGatewayManager for Songbird {
    async fn initialise(&self, shard_count: u32, user_id: SerenityUser) {
        debug!(
            "Initialising Songbird for Serenity: ID {:?}, {} Shards",
            user_id, shard_count
        );
        self.initialise_client_data(shard_count, user_id);
        debug!("Songbird ({:?}) Initialised!", user_id);
    }

    async fn register_shard(&self, shard_id: u32, sender: Sender<InterMessage>) {
        debug!(
            "Registering Serenity shard handle {} with Songbird",
            shard_id
        );
        self.sharder.register_shard_handle(shard_id, sender);
        debug!("Registered shard handle {}.", shard_id);
    }

    async fn deregister_shard(&self, shard_id: u32) {
        debug!(
            "Deregistering Serenity shard handle {} with Songbird",
            shard_id
        );
        self.sharder.deregister_shard_handle(shard_id);
        debug!("Deregistered shard handle {}.", shard_id);
    }

    async fn server_update(&self, guild_id: SerenityGuild, endpoint: &Option<String>, token: &str) {
        if let Some(call) = self.get(guild_id) {
            let mut handler = call.lock().await;
            if let Some(endpoint) = endpoint {
                handler.update_server(endpoint.clone(), token.to_string());
            }
        }
    }

    async fn state_update(&self, guild_id: SerenityGuild, voice_state: &VoiceState) {
        if self
            .client_data
            .get()
            .map_or(true, |data| voice_state.user_id.0 != data.user_id.0)
        {
            return;
        }

        if let Some(call) = self.get(guild_id) {
            let mut handler = call.lock().await;
            handler.update_state(voice_state.session_id.clone(), voice_state.channel_id);
        }
    }
}

#[inline]
fn shard_id(guild_id: u64, shard_count: u32) -> u32 {
    ((guild_id >> 22) % (shard_count as u64)) as u32
}<|MERGE_RESOLUTION|>--- conflicted
+++ resolved
@@ -34,7 +34,7 @@
 
 #[derive(Clone, Copy, Debug)]
 struct ClientData {
-    shard_count: u32,
+    shard_count: u64,
     user_id: UserId,
 }
 
@@ -108,13 +108,8 @@
         U: Into<UserId>,
     {
         Self {
-<<<<<<< HEAD
-            client_data: PRwLock::new(Some(ClientData {
-                shard_count: cluster.config().shard_scheme().total() as u32,
-=======
             client_data: OnceCell::with_value(ClientData {
                 shard_count: cluster.config().shard_scheme().total(),
->>>>>>> a12fca0b
                 user_id: user_id.into(),
             }),
             calls: DashMap::new(),
@@ -129,19 +124,6 @@
     /// or a previous call, then this function is a no-op.
     ///
     /// [`::twilight`]: #method.twilight
-<<<<<<< HEAD
-    pub fn initialise_client_data<U: Into<UserId>>(&self, shard_count: u32, user_id: U) {
-        let mut client_data = self.client_data.write();
-
-        if client_data.is_some() {
-            return;
-        }
-
-        *client_data = Some(ClientData {
-            shard_count,
-            user_id: user_id.into(),
-        });
-=======
     pub fn initialise_client_data<U: Into<UserId>>(&self, shard_count: u64, user_id: U) {
         self.client_data
             .set(ClientData {
@@ -149,7 +131,6 @@
                 user_id: user_id.into(),
             })
             .ok();
->>>>>>> a12fca0b
     }
 
     /// Retrieves a [`Call`] for the given guild, if one already exists.
@@ -415,7 +396,7 @@
             "Initialising Songbird for Serenity: ID {:?}, {} Shards",
             user_id, shard_count
         );
-        self.initialise_client_data(shard_count, user_id);
+        self.initialise_client_data(shard_count as u64, user_id);
         debug!("Songbird ({:?}) Initialised!", user_id);
     }
 
@@ -463,6 +444,6 @@
 }
 
 #[inline]
-fn shard_id(guild_id: u64, shard_count: u32) -> u32 {
-    ((guild_id >> 22) % (shard_count as u64)) as u32
+fn shard_id(guild_id: u64, shard_count: u64) -> u64 {
+    (guild_id >> 22) % shard_count
 }