[package]
authors = ["Kyle Simpson <kyleandrew.simpson@gmail.com>"]
description = "An async Rust library for the Discord voice API."
documentation = "https://docs.rs/songbird"
edition = "2021"
homepage = "https://github.com/serenity-rs/songbird"
include = ["src/**/*.rs", "Cargo.toml", "build.rs"]
keywords = ["discord", "api", "rtp", "audio"]
license = "ISC"
name = "songbird"
readme = "README.md"
repository = "https://github.com/serenity-rs/songbird.git"
version = "0.2.1"

[dependencies]
derivative = "2"
<<<<<<< HEAD
pin-project = "1"
=======
>>>>>>> a18bb0cc
serde = { version = "1", features = ["derive"] }
serde_json = "1"
tracing = { version = "0.1", features = ["log"] }
tracing-futures = "0.2"

[dependencies.async-trait]
optional = true
version = "0.1"

[dependencies.async-tungstenite]
default-features = false
features = ["tokio-runtime"]
optional = true
version = "0.16"

[dependencies.audiopus]
optional = true
version = "0.2"

[dependencies.byteorder]
optional = true
version = "1"

[dependencies.dashmap]
optional = true
version = "4"

[dependencies.discortp]
features = ["discord-full"]
optional = true
version = "0.4"

[dependencies.flume]
optional = true
version = "0.10"

[dependencies.futures]
version = "0.3"

[dependencies.lazy_static]
optional = true
version = "1"

[dependencies.parking_lot]
optional = true
version = "0.11"

[dependencies.rand]
optional = true
version = "0.8"

[dependencies.reqwest]
optional = true
default-features = false
features = ["stream"]
version = "0.11"

[dependencies.ringbuf]
optional = true
version = "0.2"

[dependencies.rubato]
optional = true
version = "0.10"

[dependencies.rusty_pool]
optional = true
version = "0.6"

[dependencies.serenity]
optional = true
default-features = false
features = ["voice", "gateway"]
git = "https://github.com/serenity-rs/serenity"
branch = "next"

[dependencies.serenity-voice-model]
optional = true
git = "https://github.com/serenity-rs/serenity"
branch = "next"

[dependencies.spin_sleep]
optional = true
version = "1"

[dependencies.streamcatcher]
optional = true
version = "1"

[dependencies.symphonia]
optional = true
# version = "0.4"
git = "https://github.com/pdeljanov/Symphonia"

[dependencies.symphonia-core]
optional = true
# version = "0.4"
git = "https://github.com/pdeljanov/Symphonia"

[dependencies.tokio]
optional = true
version = "1.0"
default-features = false

[dependencies.tokio-util]
optional = true
version = "0.6"
features = ["io"]

[dependencies.twilight-gateway]
optional = true
version = "0.8"
default-features = false

[dependencies.twilight-model]
optional = true
version = "0.8"
default-features = false

[dependencies.typemap_rev]
optional = true
version = "0.1"

[dependencies.url]
optional = true
version = "2"

[dependencies.uuid]
optional = true
version = "0.8"
features = ["v4"]

[dependencies.xsalsa20poly1305]
optional = true
version = "0.8"
features = ["std"]

[dev-dependencies]
criterion = "0.3"
utils = { path = "utils" }

[features]
# Core features
default = [
    "serenity-rustls",
    "driver",
    "gateway",
]
gateway = [
    "dashmap",
    "flume",
    "parking_lot",
    "tokio/sync",
    "tokio/time",
]
driver = [
    "async-trait",
    "async-tungstenite",
    "audiopus",
    "byteorder",
    "discortp",
    "reqwest",
    "flume",
    "lazy_static",
    "parking_lot",
    "rand",
    "ringbuf",
    "rubato",
    "serenity-voice-model",
    "spin_sleep",
    "streamcatcher",
    "symphonia",
    "symphonia-core",
    "rusty_pool",
    "tokio-util",
    "tokio/fs",
    "tokio/io-util",
    "tokio/macros",
    "tokio/net",
    "tokio/process",
    "tokio/rt",
    "tokio/sync",
    "tokio/time",
    "typemap_rev",
    "url",
    "uuid",
    "xsalsa20poly1305",
]
rustls = ["async-tungstenite/tokio-rustls-webpki-roots", "reqwest/rustls-tls", "rustls-marker"]
native = ["async-tungstenite/tokio-native-tls", "native-marker", "reqwest/native-tls"]
serenity-rustls = ["serenity/rustls_backend", "rustls", "gateway", "serenity-deps"]
serenity-native = ["serenity/native_tls_backend", "native", "gateway", "serenity-deps"]
twilight-rustls = ["twilight", "twilight-gateway/rustls", "rustls", "gateway"]
twilight-native = ["twilight", "twilight-gateway/native", "native", "gateway"]
twilight = ["twilight-model"]
zlib-simd = ["twilight-gateway/zlib-simd"]
zlib-stock = ["twilight-gateway/zlib-stock"]
serenity-deps = ["async-trait"]

rustls-marker = []
native-marker = []

# Behaviour altering features.
builtin-queue = []

# Used for docgen/testing/benchmarking.
full-doc = ["default", "twilight-rustls", "builtin-queue", "zlib-stock"]
internals = []

[[bench]]
name = "base-mixing"
path = "benches/base-mixing.rs"
harness = false

[[bench]]
name = "mixing-task"
path = "benches/mixing-task.rs"
required-features = ["internals"]
harness = false

[package.metadata.docs.rs]
features = ["full-doc"]<|MERGE_RESOLUTION|>--- conflicted
+++ resolved
@@ -14,10 +14,7 @@
 
 [dependencies]
 derivative = "2"
-<<<<<<< HEAD
 pin-project = "1"
-=======
->>>>>>> a18bb0cc
 serde = { version = "1", features = ["derive"] }
 serde_json = "1"
 tracing = { version = "0.1", features = ["log"] }
